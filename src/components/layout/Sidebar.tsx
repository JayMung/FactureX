"use client";

import React from 'react';
import { Link } from 'react-router-dom';
import { cn } from '@/lib/utils';
import { 
  LayoutDashboard, 
  Users, 
  Receipt, 
  Settings,
  Package, 
  FileText,
  LogOut
} from 'lucide-react';
import { Button } from '@/components/ui/button';
import { useAuth } from '@/components/auth/AuthProvider';
import { usePermissions } from '@/hooks/usePermissions';
import { supabase } from '@/integrations/supabase/client';
import { showSuccess } from '@/utils/toast';
import { useIsMobile } from '@/hooks/use-mobile';

interface SidebarProps {
  isMobileOpen?: boolean;
  currentPath?: string;
}

const Sidebar: React.FC<SidebarProps> = ({ 
  isMobileOpen = false, 
  currentPath 
}) => {
  const { user } = useAuth();
  const { getAccessibleModules, loading, checkPermission } = usePermissions();
  const isMobile = useIsMobile();

  // Obtenir les modules accessibles selon les permissions
  const accessibleModules = getAccessibleModules();

  // Menu items avec vérification des permissions
  const menuItems = [
    { 
      icon: LayoutDashboard, 
      label: 'Tableau de bord', 
      path: '/',
      module: null // Toujours accessible
    },
    { 
      icon: Users, 
      label: 'Clients', 
      path: '/clients',
      module: 'clients'
    },
    { 
      icon: Receipt, 
      label: 'Transactions', 
      path: '/transactions',
      module: 'transactions'
    },
    { 
      icon: Settings, 
      label: 'Paramètres', 
      path: '/settings',
      module: 'settings'
    },
    { 
      icon: Package, 
      label: 'Colis', 
      path: '/packages', 
      module: null,
      disabled: true
    },
    { 
      icon: FileText, 
      label: 'Factures', 
      path: '/factures',
      module: 'factures'
    },
  ];

  // Filtrer les items du menu selon les permissions
  const filteredMenuItems = menuItems.filter(item => {
    // Si l'item est désactivé, le masquer
    if (item.disabled) return false;
    
    // Si pas de module requis, toujours afficher
    if (!item.module) return true;
    
    // Vérifier si le module est accessible ou si l'utilisateur est admin
    return accessibleModules.some(module => module.id === item.module) || 
           (user?.user_metadata?.role === 'admin');
  });

  const handleLogout = async () => {
    await supabase.auth.signOut(); // <-- Maintenant correct avec l'import
    showSuccess('Déconnexion réussie');
  };


  return (
    <div className={cn(
      "bg-emerald-600 text-white flex flex-col transition-all duration-300 ease-in-out",
      isMobile ? "w-16" : "w-64"
    )}>
      {/* Logo */}
      <div className={cn(
        "p-6 border-b border-emerald-700 transition-all duration-300",
        isMobile && "px-3"
      )}>
        <div className="flex items-center space-x-3">
          <div className={cn(
            "w-10 h-10 bg-white rounded-full flex items-center justify-center flex-shrink-0",
            isMobile && "w-8 h-8"
          )}>
            <span className={cn(
              "text-emerald-600 font-bold",
              isMobile && "text-sm"
            )}>C</span>
          </div>
          <div className={cn(
            "min-w-0 flex-1",
            isMobile && "hidden"
          )}>
            <h1 className={cn(
              "text-xl font-bold truncate",
              isMobile && "text-sm"
<<<<<<< HEAD
            )}>CoxiPay</h1>
=======
            )}>FactureX</h1>
>>>>>>> 81ea8ba9
            <p className={cn(
              "text-xs text-emerald-100 truncate",
              isMobile && "hidden"
            )}>Transferts simplifiés</p>
          </div>
        </div>
      </div>

      {/* Navigation */}
      <nav className={cn(
        "flex-1 p-4 transition-all duration-300",
        isMobile && "p-2"
      )}>
        <ul className={cn(
          "space-y-2",
          isMobile && "space-y-1"
        )}>
          {filteredMenuItems.map((item) => (
            <li key={item.path}>
              <Button
                variant="ghost"
                asChild
                className={cn(
                  "w-full justify-start text-white hover:bg-emerald-700 hover:text-white transition-all duration-200 active:scale-95",
                  currentPath === item.path && "bg-emerald-700 text-white shadow-lg",
                  isMobile && "px-3 justify-center"
                )}
              >
                <Link to={item.path}>
                  <item.icon className={cn("h-4 w-4 flex-shrink-0", isMobile && "h-5 w-5")} />
                  {isMobile ? (
                    <span className="sr-only">{item.label}</span>
                  ) : (
                    <span className="ml-3 truncate">{item.label}</span>
                  )}
                </Link>
              </Button>
            </li>
          ))}
        </ul>
      </nav>

      {/* User Info */}
      <div className={cn(
        "p-4 border-t border-emerald-700 transition-all duration-300",
        isMobile && "p-2"
      )}>
        <div className="flex items-center space-x-3">
          <div className="w-8 h-8 bg-emerald-500 rounded-full flex items-center justify-center">
            <span className="text-emerald-600 font-bold text-xs">
              {user?.email?.charAt(0).toUpperCase() || 'U'}
            </span>
          </div>
          <div className={cn(
            "ml-3 text-right",
            isMobile && "hidden"
          )}>
            <p className="text-emerald-100 text-xs">
              {user?.user_metadata?.first_name ? 
                `${user.user_metadata.first_name} ${user.user_metadata.last_name || ''}` : 
                user?.email || 'Utilisateur'
              }
            </p>
            <p className="text-xs text-emerald-200">
              {user?.user_metadata?.role === 'admin' ? 'Admin' : 'Opérateur'}
            </p>
          </div>
        </div>
      </div>

      {/* Logout */}
      <div className={cn(
        "p-4 border-t border-emerald-700 transition-all duration-300",
        isMobile && "p-2"
      )}>
        <Button
          variant="ghost"
          className={cn(
            "w-full justify-start text-white hover:bg-emerald-700 hover:text-white transition-all duration-200",
            isMobile && "px-3 justify-center"
          )}
          onClick={handleLogout}
        >
          <LogOut className={cn("h-4 w-4 flex-shrink-0", isMobile && "h-5 w-5")} />
          {isMobile ? (
            <span className="sr-only">Déconnexion</span>
          ) : (
            <span className="ml-3 truncate">Déconnexion</span>
          )}
        </Button>
      </div>
    </div>
  );
};

export default Sidebar;<|MERGE_RESOLUTION|>--- conflicted
+++ resolved
@@ -1,225 +1,221 @@
-"use client";
-
-import React from 'react';
-import { Link } from 'react-router-dom';
-import { cn } from '@/lib/utils';
-import { 
-  LayoutDashboard, 
-  Users, 
-  Receipt, 
-  Settings,
-  Package, 
-  FileText,
-  LogOut
-} from 'lucide-react';
-import { Button } from '@/components/ui/button';
-import { useAuth } from '@/components/auth/AuthProvider';
-import { usePermissions } from '@/hooks/usePermissions';
-import { supabase } from '@/integrations/supabase/client';
-import { showSuccess } from '@/utils/toast';
-import { useIsMobile } from '@/hooks/use-mobile';
-
-interface SidebarProps {
-  isMobileOpen?: boolean;
-  currentPath?: string;
-}
-
-const Sidebar: React.FC<SidebarProps> = ({ 
-  isMobileOpen = false, 
-  currentPath 
-}) => {
-  const { user } = useAuth();
-  const { getAccessibleModules, loading, checkPermission } = usePermissions();
-  const isMobile = useIsMobile();
-
-  // Obtenir les modules accessibles selon les permissions
-  const accessibleModules = getAccessibleModules();
-
-  // Menu items avec vérification des permissions
-  const menuItems = [
-    { 
-      icon: LayoutDashboard, 
-      label: 'Tableau de bord', 
-      path: '/',
-      module: null // Toujours accessible
-    },
-    { 
-      icon: Users, 
-      label: 'Clients', 
-      path: '/clients',
-      module: 'clients'
-    },
-    { 
-      icon: Receipt, 
-      label: 'Transactions', 
-      path: '/transactions',
-      module: 'transactions'
-    },
-    { 
-      icon: Settings, 
-      label: 'Paramètres', 
-      path: '/settings',
-      module: 'settings'
-    },
-    { 
-      icon: Package, 
-      label: 'Colis', 
-      path: '/packages', 
-      module: null,
-      disabled: true
-    },
-    { 
-      icon: FileText, 
-      label: 'Factures', 
-      path: '/factures',
-      module: 'factures'
-    },
-  ];
-
-  // Filtrer les items du menu selon les permissions
-  const filteredMenuItems = menuItems.filter(item => {
-    // Si l'item est désactivé, le masquer
-    if (item.disabled) return false;
-    
-    // Si pas de module requis, toujours afficher
-    if (!item.module) return true;
-    
-    // Vérifier si le module est accessible ou si l'utilisateur est admin
-    return accessibleModules.some(module => module.id === item.module) || 
-           (user?.user_metadata?.role === 'admin');
-  });
-
-  const handleLogout = async () => {
-    await supabase.auth.signOut(); // <-- Maintenant correct avec l'import
-    showSuccess('Déconnexion réussie');
-  };
-
-
-  return (
-    <div className={cn(
-      "bg-emerald-600 text-white flex flex-col transition-all duration-300 ease-in-out",
-      isMobile ? "w-16" : "w-64"
-    )}>
-      {/* Logo */}
-      <div className={cn(
-        "p-6 border-b border-emerald-700 transition-all duration-300",
-        isMobile && "px-3"
-      )}>
-        <div className="flex items-center space-x-3">
-          <div className={cn(
-            "w-10 h-10 bg-white rounded-full flex items-center justify-center flex-shrink-0",
-            isMobile && "w-8 h-8"
-          )}>
-            <span className={cn(
-              "text-emerald-600 font-bold",
-              isMobile && "text-sm"
-            )}>C</span>
-          </div>
-          <div className={cn(
-            "min-w-0 flex-1",
-            isMobile && "hidden"
-          )}>
-            <h1 className={cn(
-              "text-xl font-bold truncate",
-              isMobile && "text-sm"
-<<<<<<< HEAD
-            )}>CoxiPay</h1>
-=======
-            )}>FactureX</h1>
->>>>>>> 81ea8ba9
-            <p className={cn(
-              "text-xs text-emerald-100 truncate",
-              isMobile && "hidden"
-            )}>Transferts simplifiés</p>
-          </div>
-        </div>
-      </div>
-
-      {/* Navigation */}
-      <nav className={cn(
-        "flex-1 p-4 transition-all duration-300",
-        isMobile && "p-2"
-      )}>
-        <ul className={cn(
-          "space-y-2",
-          isMobile && "space-y-1"
-        )}>
-          {filteredMenuItems.map((item) => (
-            <li key={item.path}>
-              <Button
-                variant="ghost"
-                asChild
-                className={cn(
-                  "w-full justify-start text-white hover:bg-emerald-700 hover:text-white transition-all duration-200 active:scale-95",
-                  currentPath === item.path && "bg-emerald-700 text-white shadow-lg",
-                  isMobile && "px-3 justify-center"
-                )}
-              >
-                <Link to={item.path}>
-                  <item.icon className={cn("h-4 w-4 flex-shrink-0", isMobile && "h-5 w-5")} />
-                  {isMobile ? (
-                    <span className="sr-only">{item.label}</span>
-                  ) : (
-                    <span className="ml-3 truncate">{item.label}</span>
-                  )}
-                </Link>
-              </Button>
-            </li>
-          ))}
-        </ul>
-      </nav>
-
-      {/* User Info */}
-      <div className={cn(
-        "p-4 border-t border-emerald-700 transition-all duration-300",
-        isMobile && "p-2"
-      )}>
-        <div className="flex items-center space-x-3">
-          <div className="w-8 h-8 bg-emerald-500 rounded-full flex items-center justify-center">
-            <span className="text-emerald-600 font-bold text-xs">
-              {user?.email?.charAt(0).toUpperCase() || 'U'}
-            </span>
-          </div>
-          <div className={cn(
-            "ml-3 text-right",
-            isMobile && "hidden"
-          )}>
-            <p className="text-emerald-100 text-xs">
-              {user?.user_metadata?.first_name ? 
-                `${user.user_metadata.first_name} ${user.user_metadata.last_name || ''}` : 
-                user?.email || 'Utilisateur'
-              }
-            </p>
-            <p className="text-xs text-emerald-200">
-              {user?.user_metadata?.role === 'admin' ? 'Admin' : 'Opérateur'}
-            </p>
-          </div>
-        </div>
-      </div>
-
-      {/* Logout */}
-      <div className={cn(
-        "p-4 border-t border-emerald-700 transition-all duration-300",
-        isMobile && "p-2"
-      )}>
-        <Button
-          variant="ghost"
-          className={cn(
-            "w-full justify-start text-white hover:bg-emerald-700 hover:text-white transition-all duration-200",
-            isMobile && "px-3 justify-center"
-          )}
-          onClick={handleLogout}
-        >
-          <LogOut className={cn("h-4 w-4 flex-shrink-0", isMobile && "h-5 w-5")} />
-          {isMobile ? (
-            <span className="sr-only">Déconnexion</span>
-          ) : (
-            <span className="ml-3 truncate">Déconnexion</span>
-          )}
-        </Button>
-      </div>
-    </div>
-  );
-};
-
+"use client";
+
+import React from 'react';
+import { Link } from 'react-router-dom';
+import { cn } from '@/lib/utils';
+import { 
+  LayoutDashboard, 
+  Users, 
+  Receipt, 
+  Settings,
+  Package, 
+  FileText,
+  LogOut
+} from 'lucide-react';
+import { Button } from '@/components/ui/button';
+import { useAuth } from '@/components/auth/AuthProvider';
+import { usePermissions } from '@/hooks/usePermissions';
+import { supabase } from '@/integrations/supabase/client';
+import { showSuccess } from '@/utils/toast';
+import { useIsMobile } from '@/hooks/use-mobile';
+
+interface SidebarProps {
+  isMobileOpen?: boolean;
+  currentPath?: string;
+}
+
+const Sidebar: React.FC<SidebarProps> = ({ 
+  isMobileOpen = false, 
+  currentPath 
+}) => {
+  const { user } = useAuth();
+  const { getAccessibleModules, loading, checkPermission } = usePermissions();
+  const isMobile = useIsMobile();
+
+  // Obtenir les modules accessibles selon les permissions
+  const accessibleModules = getAccessibleModules();
+
+  // Menu items avec vérification des permissions
+  const menuItems = [
+    { 
+      icon: LayoutDashboard, 
+      label: 'Tableau de bord', 
+      path: '/',
+      module: null // Toujours accessible
+    },
+    { 
+      icon: Users, 
+      label: 'Clients', 
+      path: '/clients',
+      module: 'clients'
+    },
+    { 
+      icon: Receipt, 
+      label: 'Transactions', 
+      path: '/transactions',
+      module: 'transactions'
+    },
+    { 
+      icon: Settings, 
+      label: 'Paramètres', 
+      path: '/settings',
+      module: 'settings'
+    },
+    { 
+      icon: Package, 
+      label: 'Colis', 
+      path: '/packages', 
+      module: null,
+      disabled: true
+    },
+    { 
+      icon: FileText, 
+      label: 'Factures', 
+      path: '/factures',
+      module: 'factures'
+    },
+  ];
+
+  // Filtrer les items du menu selon les permissions
+  const filteredMenuItems = menuItems.filter(item => {
+    // Si l'item est désactivé, le masquer
+    if (item.disabled) return false;
+    
+    // Si pas de module requis, toujours afficher
+    if (!item.module) return true;
+    
+    // Vérifier si le module est accessible ou si l'utilisateur est admin
+    return accessibleModules.some(module => module.id === item.module) || 
+           (user?.user_metadata?.role === 'admin');
+  });
+
+  const handleLogout = async () => {
+    await supabase.auth.signOut(); // <-- Maintenant correct avec l'import
+    showSuccess('Déconnexion réussie');
+  };
+
+
+  return (
+    <div className={cn(
+      "bg-emerald-600 text-white flex flex-col transition-all duration-300 ease-in-out",
+      isMobile ? "w-16" : "w-64"
+    )}>
+      {/* Logo */}
+      <div className={cn(
+        "p-6 border-b border-emerald-700 transition-all duration-300",
+        isMobile && "px-3"
+      )}>
+        <div className="flex items-center space-x-3">
+          <div className={cn(
+            "w-10 h-10 bg-white rounded-full flex items-center justify-center flex-shrink-0",
+            isMobile && "w-8 h-8"
+          )}>
+            <span className={cn(
+              "text-emerald-600 font-bold",
+              isMobile && "text-sm"
+            )}>C</span>
+          </div>
+          <div className={cn(
+            "min-w-0 flex-1",
+            isMobile && "hidden"
+          )}>
+            <h1 className={cn(
+              "text-xl font-bold truncate",
+              isMobile && "text-sm"
+            )}>FactureX</h1>
+            <p className={cn(
+              "text-xs text-emerald-100 truncate",
+              isMobile && "hidden"
+            )}>Transferts simplifiés</p>
+          </div>
+        </div>
+      </div>
+
+      {/* Navigation */}
+      <nav className={cn(
+        "flex-1 p-4 transition-all duration-300",
+        isMobile && "p-2"
+      )}>
+        <ul className={cn(
+          "space-y-2",
+          isMobile && "space-y-1"
+        )}>
+          {filteredMenuItems.map((item) => (
+            <li key={item.path}>
+              <Button
+                variant="ghost"
+                asChild
+                className={cn(
+                  "w-full justify-start text-white hover:bg-emerald-700 hover:text-white transition-all duration-200 active:scale-95",
+                  currentPath === item.path && "bg-emerald-700 text-white shadow-lg",
+                  isMobile && "px-3 justify-center"
+                )}
+              >
+                <Link to={item.path}>
+                  <item.icon className={cn("h-4 w-4 flex-shrink-0", isMobile && "h-5 w-5")} />
+                  {isMobile ? (
+                    <span className="sr-only">{item.label}</span>
+                  ) : (
+                    <span className="ml-3 truncate">{item.label}</span>
+                  )}
+                </Link>
+              </Button>
+            </li>
+          ))}
+        </ul>
+      </nav>
+
+      {/* User Info */}
+      <div className={cn(
+        "p-4 border-t border-emerald-700 transition-all duration-300",
+        isMobile && "p-2"
+      )}>
+        <div className="flex items-center space-x-3">
+          <div className="w-8 h-8 bg-emerald-500 rounded-full flex items-center justify-center">
+            <span className="text-emerald-600 font-bold text-xs">
+              {user?.email?.charAt(0).toUpperCase() || 'U'}
+            </span>
+          </div>
+          <div className={cn(
+            "ml-3 text-right",
+            isMobile && "hidden"
+          )}>
+            <p className="text-emerald-100 text-xs">
+              {user?.user_metadata?.first_name ? 
+                `${user.user_metadata.first_name} ${user.user_metadata.last_name || ''}` : 
+                user?.email || 'Utilisateur'
+              }
+            </p>
+            <p className="text-xs text-emerald-200">
+              {user?.user_metadata?.role === 'admin' ? 'Admin' : 'Opérateur'}
+            </p>
+          </div>
+        </div>
+      </div>
+
+      {/* Logout */}
+      <div className={cn(
+        "p-4 border-t border-emerald-700 transition-all duration-300",
+        isMobile && "p-2"
+      )}>
+        <Button
+          variant="ghost"
+          className={cn(
+            "w-full justify-start text-white hover:bg-emerald-700 hover:text-white transition-all duration-200",
+            isMobile && "px-3 justify-center"
+          )}
+          onClick={handleLogout}
+        >
+          <LogOut className={cn("h-4 w-4 flex-shrink-0", isMobile && "h-5 w-5")} />
+          {isMobile ? (
+            <span className="sr-only">Déconnexion</span>
+          ) : (
+            <span className="ml-3 truncate">Déconnexion</span>
+          )}
+        </Button>
+      </div>
+    </div>
+  );
+};
+
 export default Sidebar;