--- conflicted
+++ resolved
@@ -1,268 +1,264 @@
-"use client";
-
-import React, { useEffect, useState } from 'react';
-import Layout from '../components/layout/Layout';
-import { usePageSetup } from '../hooks/use-page-setup';
-import StatCard from '../components/dashboard/StatCard';
-import { Card, CardContent, CardHeader, CardTitle } from '@/components/ui/card';
-import { Button } from '@/components/ui/button';
-import { Badge } from '@/components/ui/badge';
-import { 
-  DollarSign, 
-  Users, 
-  Receipt, 
-  TrendingUp,
-  Eye,
-  Plus,
-  Activity,
-  User,
-  Settings,
-  FileText
-} from 'lucide-react';
-import { useDashboard } from '../hooks/useDashboard';
-import { useActivityLogs } from '../hooks/useActivityLogs';
-import { useRealTimeActivity } from '../hooks/useRealTimeActivity';
-import { formatCurrency } from '../utils/formatCurrency';
-import ActivityFeed from '../components/activity/ActivityFeed';
-import TopActiveUsers from '../components/dashboard/TopActiveUsers';
-import { useNavigate } from 'react-router-dom';
-
-const Index = () => {
-  usePageSetup({
-    title: 'Tableau de bord',
-    subtitle: "Vue d'ensemble de votre activité"
-  });
-
-  const navigate = useNavigate();
-  const { stats, isLoading: statsLoading } = useDashboard();
-  const { logs, isLoading: logsLoading } = useActivityLogs(1, 50);
-  const { activities } = useRealTimeActivity(50);
-
-  const formatCurrencyValue = (amount: number, currency: string = 'USD') => {
-    if (currency === 'CDF') {
-      return `${amount.toLocaleString('fr-FR')} CDF`;
-    }
-    return `$${amount.toLocaleString('en-US', { minimumFractionDigits: 2, maximumFractionDigits: 2 })}`;
-  };
-
-  const dashboardStats = [
-    {
-      title: 'Total USD',
-      value: statsLoading ? '...' : formatCurrencyValue(stats?.totalUSD || 0, 'USD'),
-      change: stats?.monthlyRevenue ? { value: 12, isPositive: true } : undefined,
-      icon: <DollarSign className="h-6 w-6" />,
-      color: 'text-emerald-600'
-    },
-    {
-      title: 'Total CDF',
-      value: statsLoading ? '...' : formatCurrencyValue(stats?.totalCDF || 0, 'CDF'),
-      change: stats?.monthlyRevenue ? { value: 8, isPositive: true } : undefined,
-      icon: <DollarSign className="h-6 w-6" />,
-      color: 'text-blue-600'
-    },
-    {
-      title: 'Bénéfice Net',
-      value: statsLoading ? '...' : formatCurrencyValue(stats?.beneficeNet || 0, 'USD'),
-      change: stats?.beneficeNet ? { value: 15, isPositive: true } : undefined,
-      icon: <TrendingUp className="h-6 w-6" />,
-      color: 'text-purple-600'
-    },
-    {
-      title: 'Clients',
-      value: statsLoading ? '...' : (stats?.clientsCount || 0).toString(),
-      change: stats?.clientsCount ? { value: 5, isPositive: true } : undefined,
-      icon: <Users className="h-6 w-6" />,
-      color: 'text-orange-600'
-    },
-    {
-      title: 'Transactions',
-      value: statsLoading ? '...' : (stats?.transactionsCount || 0).toString(),
-      change: stats?.transactionsCount ? { value: 10, isPositive: true } : undefined,
-      icon: <Receipt className="h-6 w-6" />,
-      color: 'text-indigo-600'
-    },
-    {
-      title: "Aujourd'hui",
-      value: statsLoading ? '...' : (stats?.todayTransactions || 0).toString(),
-      change: stats?.todayTransactions ? { value: 25, isPositive: true } : undefined,
-      icon: <Activity className="h-6 w-6" />,
-      color: 'text-green-600'
-    }
-  ];
-
-  const getActivityIcon = (action: string) => {
-    const lowerAction = action.toLowerCase();
-    if (lowerAction.includes('client') || lowerAction.includes('création client')) {
-      return <Users className="h-4 w-4 text-green-600" />;
-    } else if (lowerAction.includes('transaction') || lowerAction.includes('création transaction')) {
-      return <Receipt className="h-4 w-4 text-blue-600" />;
-    } else if (lowerAction.includes('paramètre') || lowerAction.includes('modification paramètre')) {
-      return <Settings className="h-4 w-4 text-orange-600" />;
-    } else if (lowerAction.includes('suppression')) {
-      return <FileText className="h-4 w-4 text-red-600" />;
-    } else if (lowerAction.includes('modification') || lowerAction.includes('mise à jour')) {
-      return <TrendingUp className="h-4 w-4 text-purple-600" />;
-    }
-    return <Activity className="h-4 w-4 text-gray-600" />;
-  };
-
-  const getEntityTypeLabel = (entityType?: string) => {
-    switch (entityType) {
-      case 'Client':
-        return 'Client';
-      case 'Transaction':
-        return 'Transaction';
-      case 'Settings':
-        return 'Paramètres';
-      case 'PaymentMethod':
-        return 'Mode de paiement';
-      case 'UserProfile':
-        return 'Utilisateur';
-      default:
-        return entityType || 'Système';
-    }
-  };
-
-  return (
-    <Layout>
-      <div className="space-y-6">
-        {/* Welcome Section */}
-        <div className="bg-gradient-to-r from-emerald-600 to-emerald-700 rounded-lg p-6 text-white">
-<<<<<<< HEAD
-          <h1 className="text-2xl font-bold mb-2">Bienvenue sur CoxiPay</h1>
-=======
-          <h1 className="text-2xl font-bold mb-2">Bienvenue sur FactureX</h1>
->>>>>>> 81ea8ba9
-          <p className="text-emerald-100">Gérez vos transferts USD/CDF en toute simplicité</p>
-        </div>
-
-        {/* Stats Grid */}
-        <div className="grid grid-cols-1 md:grid-cols-2 lg:grid-cols-3 gap-6">
-          {dashboardStats.map((stat, index) => (
-            <StatCard
-              key={index}
-              title={stat.title}
-              value={stat.value}
-              change={stat.change}
-              icon={stat.icon}
-              className="hover:shadow-lg transition-shadow"
-            />
-          ))}
-        </div>
-
-        {/* Activity Statistics */}
-        <div className="grid grid-cols-1 md:grid-cols-4 gap-4">
-          <Card className="hover:shadow-lg transition-shadow">
-            <CardHeader className="pb-2">
-              <CardTitle className="text-sm font-medium text-gray-600">Activités Aujourd'hui</CardTitle>
-            </CardHeader>
-            <CardContent>
-              <div className="flex items-center justify-between">
-                <span className="text-2xl font-bold text-gray-900">
-                  {activities.filter(a => {
-                    const today = new Date().toDateString();
-                    return new Date(a.created_at).toDateString() === today;
-                  }).length}
-                </span>
-                <Activity className="h-5 w-5 text-blue-600" />
-              </div>
-              <p className="text-xs text-gray-500 mt-1">Dernières 24h</p>
-            </CardContent>
-          </Card>
-
-          <Card className="hover:shadow-lg transition-shadow">
-            <CardHeader className="pb-2">
-              <CardTitle className="text-sm font-medium text-gray-600">Créations</CardTitle>
-            </CardHeader>
-            <CardContent>
-              <div className="flex items-center justify-between">
-                <span className="text-2xl font-bold text-green-600">
-                  {activities.filter(a => a.action.includes('Création')).length}
-                </span>
-                <Plus className="h-5 w-5 text-green-600" />
-              </div>
-              <p className="text-xs text-gray-500 mt-1">Nouveaux éléments</p>
-            </CardContent>
-          </Card>
-
-          <Card className="hover:shadow-lg transition-shadow">
-            <CardHeader className="pb-2">
-              <CardTitle className="text-sm font-medium text-gray-600">Modifications</CardTitle>
-            </CardHeader>
-            <CardContent>
-              <div className="flex items-center justify-between">
-                <span className="text-2xl font-bold text-yellow-600">
-                  {activities.filter(a => a.action.includes('Modification')).length}
-                </span>
-                <TrendingUp className="h-5 w-5 text-yellow-600" />
-              </div>
-              <p className="text-xs text-gray-500 mt-1">Éléments modifiés</p>
-            </CardContent>
-          </Card>
-
-          <Card className="hover:shadow-lg transition-shadow">
-            <CardHeader className="pb-2">
-              <CardTitle className="text-sm font-medium text-gray-600">Utilisateurs Actifs</CardTitle>
-            </CardHeader>
-            <CardContent>
-              <div className="flex items-center justify-between">
-                <span className="text-2xl font-bold text-purple-600">
-                  {new Set(activities.map(a => a.user_id)).size}
-                </span>
-                <User className="h-5 w-5 text-purple-600" />
-              </div>
-              <p className="text-xs text-gray-500 mt-1">Dernière période</p>
-            </CardContent>
-          </Card>
-        </div>
-
-        {/* Activity Feed et Top Users en grille */}
-        <div className="grid grid-cols-1 lg:grid-cols-3 gap-6">
-          <div className="lg:col-span-2">
-            <ActivityFeed showViewAll={true} />
-          </div>
-          <div className="lg:col-span-1">
-            <TopActiveUsers limit={5} />
-          </div>
-        </div>
-
-        {/* Quick Actions */}
-        <Card>
-          <CardHeader>
-            <CardTitle className="text-lg">Actions Rapides</CardTitle>
-          </CardHeader>
-          <CardContent>
-            <div className="grid grid-cols-2 md:grid-cols-4 gap-4">
-              <Button className="h-20 flex flex-col items-center justify-center space-y-2 bg-emerald-50 hover:bg-emerald-100 text-emerald-700 border-emerald-200">
-                <Plus className="h-6 w-6" />
-                <span className="text-sm">Nouvelle Transaction</span>
-              </Button>
-              <Button variant="outline" className="h-20 flex flex-col items-center justify-center space-y-2">
-                <Users className="h-6 w-6" />
-                <span className="text-sm">Ajouter Client</span>
-              </Button>
-              <Button 
-                variant="outline" 
-                className="h-20 flex flex-col items-center justify-center space-y-2"
-                onClick={() => navigate('/transactions')}
-              >
-                <Receipt className="h-6 w-6" />
-                <span className="text-sm">Voir Transactions</span>
-              </Button>
-              <Button 
-                variant="outline" 
-                className="h-20 flex flex-col items-center justify-center space-y-2"
-                onClick={() => navigate('/activity-logs')}
-              >
-                <Activity className="h-6 w-6" />
-                <span className="text-sm">Logs d'Activité</span>
-              </Button>
-            </div>
-          </CardContent>
-        </Card>
-      </div>
-    </Layout>
-  );
-};
-
+"use client";
+
+import React, { useEffect, useState } from 'react';
+import Layout from '../components/layout/Layout';
+import { usePageSetup } from '../hooks/use-page-setup';
+import StatCard from '../components/dashboard/StatCard';
+import { Card, CardContent, CardHeader, CardTitle } from '@/components/ui/card';
+import { Button } from '@/components/ui/button';
+import { Badge } from '@/components/ui/badge';
+import { 
+  DollarSign, 
+  Users, 
+  Receipt, 
+  TrendingUp,
+  Eye,
+  Plus,
+  Activity,
+  User,
+  Settings,
+  FileText
+} from 'lucide-react';
+import { useDashboard } from '../hooks/useDashboard';
+import { useActivityLogs } from '../hooks/useActivityLogs';
+import { useRealTimeActivity } from '../hooks/useRealTimeActivity';
+import { formatCurrency } from '../utils/formatCurrency';
+import ActivityFeed from '../components/activity/ActivityFeed';
+import TopActiveUsers from '../components/dashboard/TopActiveUsers';
+import { useNavigate } from 'react-router-dom';
+
+const Index = () => {
+  usePageSetup({
+    title: 'Tableau de bord',
+    subtitle: "Vue d'ensemble de votre activité"
+  });
+
+  const navigate = useNavigate();
+  const { stats, isLoading: statsLoading } = useDashboard();
+  const { logs, isLoading: logsLoading } = useActivityLogs(1, 50);
+  const { activities } = useRealTimeActivity(50);
+
+  const formatCurrencyValue = (amount: number, currency: string = 'USD') => {
+    if (currency === 'CDF') {
+      return `${amount.toLocaleString('fr-FR')} CDF`;
+    }
+    return `$${amount.toLocaleString('en-US', { minimumFractionDigits: 2, maximumFractionDigits: 2 })}`;
+  };
+
+  const dashboardStats = [
+    {
+      title: 'Total USD',
+      value: statsLoading ? '...' : formatCurrencyValue(stats?.totalUSD || 0, 'USD'),
+      change: stats?.monthlyRevenue ? { value: 12, isPositive: true } : undefined,
+      icon: <DollarSign className="h-6 w-6" />,
+      color: 'text-emerald-600'
+    },
+    {
+      title: 'Total CDF',
+      value: statsLoading ? '...' : formatCurrencyValue(stats?.totalCDF || 0, 'CDF'),
+      change: stats?.monthlyRevenue ? { value: 8, isPositive: true } : undefined,
+      icon: <DollarSign className="h-6 w-6" />,
+      color: 'text-blue-600'
+    },
+    {
+      title: 'Bénéfice Net',
+      value: statsLoading ? '...' : formatCurrencyValue(stats?.beneficeNet || 0, 'USD'),
+      change: stats?.beneficeNet ? { value: 15, isPositive: true } : undefined,
+      icon: <TrendingUp className="h-6 w-6" />,
+      color: 'text-purple-600'
+    },
+    {
+      title: 'Clients',
+      value: statsLoading ? '...' : (stats?.clientsCount || 0).toString(),
+      change: stats?.clientsCount ? { value: 5, isPositive: true } : undefined,
+      icon: <Users className="h-6 w-6" />,
+      color: 'text-orange-600'
+    },
+    {
+      title: 'Transactions',
+      value: statsLoading ? '...' : (stats?.transactionsCount || 0).toString(),
+      change: stats?.transactionsCount ? { value: 10, isPositive: true } : undefined,
+      icon: <Receipt className="h-6 w-6" />,
+      color: 'text-indigo-600'
+    },
+    {
+      title: "Aujourd'hui",
+      value: statsLoading ? '...' : (stats?.todayTransactions || 0).toString(),
+      change: stats?.todayTransactions ? { value: 25, isPositive: true } : undefined,
+      icon: <Activity className="h-6 w-6" />,
+      color: 'text-green-600'
+    }
+  ];
+
+  const getActivityIcon = (action: string) => {
+    const lowerAction = action.toLowerCase();
+    if (lowerAction.includes('client') || lowerAction.includes('création client')) {
+      return <Users className="h-4 w-4 text-green-600" />;
+    } else if (lowerAction.includes('transaction') || lowerAction.includes('création transaction')) {
+      return <Receipt className="h-4 w-4 text-blue-600" />;
+    } else if (lowerAction.includes('paramètre') || lowerAction.includes('modification paramètre')) {
+      return <Settings className="h-4 w-4 text-orange-600" />;
+    } else if (lowerAction.includes('suppression')) {
+      return <FileText className="h-4 w-4 text-red-600" />;
+    } else if (lowerAction.includes('modification') || lowerAction.includes('mise à jour')) {
+      return <TrendingUp className="h-4 w-4 text-purple-600" />;
+    }
+    return <Activity className="h-4 w-4 text-gray-600" />;
+  };
+
+  const getEntityTypeLabel = (entityType?: string) => {
+    switch (entityType) {
+      case 'Client':
+        return 'Client';
+      case 'Transaction':
+        return 'Transaction';
+      case 'Settings':
+        return 'Paramètres';
+      case 'PaymentMethod':
+        return 'Mode de paiement';
+      case 'UserProfile':
+        return 'Utilisateur';
+      default:
+        return entityType || 'Système';
+    }
+  };
+
+  return (
+    <Layout>
+      <div className="space-y-6">
+        {/* Welcome Section */}
+        <div className="bg-gradient-to-r from-emerald-600 to-emerald-700 rounded-lg p-6 text-white">
+          <h1 className="text-2xl font-bold mb-2">Bienvenue sur FactureX</h1>
+          <p className="text-emerald-100">Gérez vos transferts USD/CDF en toute simplicité</p>
+        </div>
+
+        {/* Stats Grid */}
+        <div className="grid grid-cols-1 md:grid-cols-2 lg:grid-cols-3 gap-6">
+          {dashboardStats.map((stat, index) => (
+            <StatCard
+              key={index}
+              title={stat.title}
+              value={stat.value}
+              change={stat.change}
+              icon={stat.icon}
+              className="hover:shadow-lg transition-shadow"
+            />
+          ))}
+        </div>
+
+        {/* Activity Statistics */}
+        <div className="grid grid-cols-1 md:grid-cols-4 gap-4">
+          <Card className="hover:shadow-lg transition-shadow">
+            <CardHeader className="pb-2">
+              <CardTitle className="text-sm font-medium text-gray-600">Activités Aujourd'hui</CardTitle>
+            </CardHeader>
+            <CardContent>
+              <div className="flex items-center justify-between">
+                <span className="text-2xl font-bold text-gray-900">
+                  {activities.filter(a => {
+                    const today = new Date().toDateString();
+                    return new Date(a.created_at).toDateString() === today;
+                  }).length}
+                </span>
+                <Activity className="h-5 w-5 text-blue-600" />
+              </div>
+              <p className="text-xs text-gray-500 mt-1">Dernières 24h</p>
+            </CardContent>
+          </Card>
+
+          <Card className="hover:shadow-lg transition-shadow">
+            <CardHeader className="pb-2">
+              <CardTitle className="text-sm font-medium text-gray-600">Créations</CardTitle>
+            </CardHeader>
+            <CardContent>
+              <div className="flex items-center justify-between">
+                <span className="text-2xl font-bold text-green-600">
+                  {activities.filter(a => a.action.includes('Création')).length}
+                </span>
+                <Plus className="h-5 w-5 text-green-600" />
+              </div>
+              <p className="text-xs text-gray-500 mt-1">Nouveaux éléments</p>
+            </CardContent>
+          </Card>
+
+          <Card className="hover:shadow-lg transition-shadow">
+            <CardHeader className="pb-2">
+              <CardTitle className="text-sm font-medium text-gray-600">Modifications</CardTitle>
+            </CardHeader>
+            <CardContent>
+              <div className="flex items-center justify-between">
+                <span className="text-2xl font-bold text-yellow-600">
+                  {activities.filter(a => a.action.includes('Modification')).length}
+                </span>
+                <TrendingUp className="h-5 w-5 text-yellow-600" />
+              </div>
+              <p className="text-xs text-gray-500 mt-1">Éléments modifiés</p>
+            </CardContent>
+          </Card>
+
+          <Card className="hover:shadow-lg transition-shadow">
+            <CardHeader className="pb-2">
+              <CardTitle className="text-sm font-medium text-gray-600">Utilisateurs Actifs</CardTitle>
+            </CardHeader>
+            <CardContent>
+              <div className="flex items-center justify-between">
+                <span className="text-2xl font-bold text-purple-600">
+                  {new Set(activities.map(a => a.user_id)).size}
+                </span>
+                <User className="h-5 w-5 text-purple-600" />
+              </div>
+              <p className="text-xs text-gray-500 mt-1">Dernière période</p>
+            </CardContent>
+          </Card>
+        </div>
+
+        {/* Activity Feed et Top Users en grille */}
+        <div className="grid grid-cols-1 lg:grid-cols-3 gap-6">
+          <div className="lg:col-span-2">
+            <ActivityFeed showViewAll={true} />
+          </div>
+          <div className="lg:col-span-1">
+            <TopActiveUsers limit={5} />
+          </div>
+        </div>
+
+        {/* Quick Actions */}
+        <Card>
+          <CardHeader>
+            <CardTitle className="text-lg">Actions Rapides</CardTitle>
+          </CardHeader>
+          <CardContent>
+            <div className="grid grid-cols-2 md:grid-cols-4 gap-4">
+              <Button className="h-20 flex flex-col items-center justify-center space-y-2 bg-emerald-50 hover:bg-emerald-100 text-emerald-700 border-emerald-200">
+                <Plus className="h-6 w-6" />
+                <span className="text-sm">Nouvelle Transaction</span>
+              </Button>
+              <Button variant="outline" className="h-20 flex flex-col items-center justify-center space-y-2">
+                <Users className="h-6 w-6" />
+                <span className="text-sm">Ajouter Client</span>
+              </Button>
+              <Button 
+                variant="outline" 
+                className="h-20 flex flex-col items-center justify-center space-y-2"
+                onClick={() => navigate('/transactions')}
+              >
+                <Receipt className="h-6 w-6" />
+                <span className="text-sm">Voir Transactions</span>
+              </Button>
+              <Button 
+                variant="outline" 
+                className="h-20 flex flex-col items-center justify-center space-y-2"
+                onClick={() => navigate('/activity-logs')}
+              >
+                <Activity className="h-6 w-6" />
+                <span className="text-sm">Logs d'Activité</span>
+              </Button>
+            </div>
+          </CardContent>
+        </Card>
+      </div>
+    </Layout>
+  );
+};
+
 export default Index;