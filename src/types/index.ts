<<<<<<< HEAD
// Basic types
export interface Client {
  id: string;
  nom: string;
  telephone: string;
  ville: string;
  total_paye?: number;
  created_at: string;
  updated_at?: string;
  created_by?: string;
}

export interface Transaction {
  id: string;
  client_id: string;
  date_paiement: string;
  montant: number;
  devise: string;
  motif: string;
  frais: number;
  taux_usd_cny: number;
  taux_usd_cdf: number;
  montant_cny: number;
  benefice: number;
  mode_paiement: string;
  statut: string;
  valide_par?: string;
  date_validation?: string;
  created_at: string;
  updated_at?: string;
  created_by?: string;
  client?: Client;
}

export interface Setting {
  id: string;
  categorie: string;
  cle: string;
  valeur: string;
  description?: string;
  created_at: string;
  updated_at: string;
}

export interface ActivityLog {
  id: string;
  user_id: string;
  action: string;
  cible?: string;
  cible_id?: string;
  details?: any;
  date: string;
  created_at?: string;
  user?: {
    id: string;
    first_name: string;
    last_name: string;
    email: string;
  };
}

export interface PaymentMethod {
  id: string;
  name: string;
  code: string;
  is_active: boolean;
  icon?: string;
  description?: string;
  created_at: string;
  updated_at: string;
}

export interface UserProfile {
  id: string;
  email: string;
  first_name: string;
  last_name: string;
  role: string;
  avatar_url?: string;
  phone?: string;
  is_active: boolean;
  created_at?: string;
  updated_at?: string;
}

export interface PaginatedResponse<T> {
  data: T[];
  count: number;
  page: number;
  pageSize: number;
  totalPages: number;
}

export interface ApiResponse<T = any> {
  data?: T;
  error?: string;
  message?: string;
}

export interface ClientFilters {
  search?: string;
  ville?: string;
}

export interface TransactionFilters {
  status?: string;
  currency?: string;
  clientId?: string;
  modePaiement?: string;
  dateFrom?: string;
  dateTo?: string;
  minAmount?: string;
  maxAmount?: string;
}

export interface CreateClientData {
  nom: string;
  telephone: string;
  ville: string;
}

export interface CreateTransactionData {
  client_id: string;
  montant: number;
  devise: string;
  motif: string;
  mode_paiement: string;
  date_paiement?: string;
  statut?: string;
}

export interface UpdateTransactionData {
  client_id?: string;
  montant?: number;
  devise?: string;
  motif?: string;
  mode_paiement?: string;
  date_paiement?: string;
  statut?: string;
  valide_par?: string;
  date_validation?: string;
}

export interface ExchangeRates {
  usdToCny: number;
  usdToCdf: number;
  lastUpdated?: string;
}

export interface Fees {
  transfert: number;
  commande: number;
  partenaire: number;
}

// Facture types
export interface Facture {
  id: string;
  facture_number: string;
  type: 'devis' | 'facture';
  statut: 'brouillon' | 'en_attente' | 'validee' | 'annulee';
  client_id: string;
  date_emission: string;
  date_validation?: string;
  valide_par?: string;
  mode_livraison: 'aerien' | 'maritime';
  devise: 'USD' | 'CDF';
  shipping_fee: number;
  subtotal: number;
  total_poids: number;
  frais_transport_douane: number;
  total_general: number;
  conditions_vente?: string;
  notes?: string;
  informations_bancaires?: string;
  created_by?: string;
  created_at: string;
  updated_at?: string;
  client?: Client;
  clients?: Client;
  items?: FactureItem[];
}

export interface FactureItem {
  id?: string;
  facture_id?: string;
  numero_ligne: number;
  image_url?: string;
  product_url?: string;
  quantite: number;
  description: string;
  prix_unitaire: number;
  poids: number;
  montant_total: number;
  created_at?: string;
  tempId?: string; // For temporary items before saving
}

export interface CreateFactureData {
  client_id: string;
  type: 'devis' | 'facture';
  mode_livraison: 'aerien' | 'maritime';
  devise: 'USD' | 'CDF';
  date_emission: string;
  statut?: 'brouillon' | 'en_attente' | 'validee' | 'annulee';
  conditions_vente?: string;
  notes?: string;
  informations_bancaires?: string;
  items: Omit<FactureItem, 'id' | 'facture_id' | 'created_at'>[];
  created_by?: string;
}

export interface UpdateFactureData {
  client_id?: string;
  mode_livraison?: 'aerien' | 'maritime';
  devise?: 'USD' | 'CDF';
  date_emission?: string;
  statut?: 'brouillon' | 'en_attente' | 'validee' | 'annulee';
  conditions_vente?: string;
  notes?: string;
  informations_bancaires?: string;
  items?: Omit<FactureItem, 'id' | 'facture_id' | 'created_at'>[];
}

export interface FactureFilters {
  type?: 'devis' | 'facture';
  statut?: string;
  clientId?: string;
  dateFrom?: string;
  dateTo?: string;
  modeLivraison?: 'aerien' | 'maritime';
}

// Permissions types
export interface UserPermission {
  id: string;
  user_id: string;
  module: ModuleType;
  can_read: boolean;
  can_create: boolean;
  can_update: boolean;
  can_delete: boolean;
  created_at: string;
  updated_at: string;
}

export type ModuleType = 'clients' | 'transactions' | 'settings' | 'payment_methods' | 'activity_logs' | 'factures' | 'exchange_rates' | 'transaction_fees';

export interface ModuleInfo {
  id: ModuleType;
  name: string;
  description: string;
  icon: string;
  adminOnly: boolean;
}

export interface UserPermissionsMap {
  [module: string]: {
    can_read: boolean;
    can_create: boolean;
    can_update: boolean;
    can_delete: boolean;
  };
}

export interface PermissionRole {
  name: string;
  description: string;
  permissions: {
    [module: string]: {
      can_read: boolean;
      can_create: boolean;
      can_update: boolean;
      can_delete: boolean;
    };
  };
}

// Rôles prédéfinis
export const PREDEFINED_ROLES: PermissionRole[] = [
  {
    name: 'admin',
    description: 'Administrateur - Accès complet à tout',
    permissions: {
      clients: { can_read: true, can_create: true, can_update: true, can_delete: true },
      transactions: { can_read: true, can_create: true, can_update: true, can_delete: true },
      settings: { can_read: true, can_create: true, can_update: true, can_delete: true },
      payment_methods: { can_read: true, can_create: true, can_update: true, can_delete: true },
      activity_logs: { can_read: true, can_create: false, can_update: false, can_delete: false },
      factures: { can_read: true, can_create: true, can_update: true, can_delete: true },
      exchange_rates: { can_read: true, can_create: true, can_update: true, can_delete: true },
      transaction_fees: { can_read: true, can_create: true, can_update: true, can_delete: true }
    }
  },
  {
    name: 'operateur',
    description: 'Opérateur - Gestion quotidienne limitée',
    permissions: {
      clients: { can_read: true, can_create: true, can_update: true, can_delete: false },
      transactions: { can_read: true, can_create: true, can_update: true, can_delete: false },
      settings: { can_read: false, can_create: false, can_update: false, can_delete: false },
      payment_methods: { can_read: true, can_create: false, can_update: false, can_delete: false },
      activity_logs: { can_read: false, can_create: false, can_update: false, can_delete: false },
      factures: { can_read: true, can_create: true, can_update: true, can_delete: false },
      exchange_rates: { can_read: true, can_create: false, can_update: false, can_delete: false },
      transaction_fees: { can_read: true, can_create: false, can_update: false, can_delete: false }
    }
  },
  {
    name: 'lecteur',
    description: 'Lecteur - Accès en lecture seule',
    permissions: {
      clients: { can_read: true, can_create: false, can_update: false, can_delete: false },
      transactions: { can_read: true, can_create: false, can_update: false, can_delete: false },
      settings: { can_read: false, can_create: false, can_update: false, can_delete: false },
      payment_methods: { can_read: true, can_create: false, can_update: false, can_delete: false },
      activity_logs: { can_read: true, can_create: false, can_update: false, can_delete: false },
      factures: { can_read: true, can_create: false, can_update: false, can_delete: false },
      exchange_rates: { can_read: true, can_create: false, can_update: false, can_delete: false },
      transaction_fees: { can_read: true, can_create: false, can_update: false, can_delete: false }
    }
  }
];

// Informations sur les modules
export const MODULES_INFO: ModuleInfo[] = [
  { id: 'clients', name: 'Clients', description: 'Gestion des clients', icon: 'Users', adminOnly: false },
  { id: 'transactions', name: 'Transactions', description: 'Gestion des transactions', icon: 'Receipt', adminOnly: false },
  { id: 'settings', name: 'Paramètres', description: 'Configuration système', icon: 'Settings', adminOnly: true },
  { id: 'payment_methods', name: 'Moyens de paiement', description: 'Modes de paiement', icon: 'CreditCard', adminOnly: true },
  { id: 'activity_logs', name: 'Logs d\'activité', description: 'Historique des actions', icon: 'FileText', adminOnly: true },
  { id: 'factures', name: 'Factures', description: 'Gestion des factures et devis', icon: 'FileText', adminOnly: false },
  { id: 'exchange_rates', name: 'Taux de change', description: 'Configuration des taux', icon: 'DollarSign', adminOnly: true },
  { id: 'transaction_fees', name: 'Frais de transaction', description: 'Configuration des frais', icon: 'Settings', adminOnly: true }
=======
// Basic types
export interface Client {
  id: string;
  nom: string;
  telephone: string;
  ville: string;
  total_paye?: number;
  created_at: string;
  updated_at?: string;
  created_by?: string;
}

export interface Transaction {
  id: string;
  client_id: string;
  date_paiement: string;
  montant: number;
  devise: string;
  motif: string;
  frais: number;
  taux_usd_cny: number;
  taux_usd_cdf: number;
  montant_cny: number;
  benefice: number;
  mode_paiement: string;
  statut: string;
  valide_par?: string;
  date_validation?: string;
  created_at: string;
  updated_at?: string;
  created_by?: string;
  client?: Client;
}

export interface Setting {
  id: string;
  categorie: string;
  cle: string;
  valeur: string;
  description?: string;
  created_at: string;
  updated_at: string;
}

export interface ActivityLog {
  id: string;
  user_id: string;
  action: string;
  cible?: string;
  cible_id?: string;
  details?: any;
  date: string;
  created_at?: string;
  user?: {
    id: string;
    first_name: string;
    last_name: string;
    email: string;
  };
}

export interface PaymentMethod {
  id: string;
  name: string;
  code: string;
  is_active: boolean;
  icon?: string;
  description?: string;
  created_at: string;
  updated_at: string;
}

export interface UserProfile {
  id: string;
  email: string;
  first_name: string;
  last_name: string;
  role: string;
  avatar_url?: string;
  phone?: string;
  is_active: boolean;
  created_at?: string;
  updated_at?: string;
}

export interface PaginatedResponse<T> {
  data: T[];
  count: number;
  page: number;
  pageSize: number;
  totalPages: number;
}

export interface ApiResponse<T = any> {
  data?: T;
  error?: string;
  message?: string;
}

export interface ClientFilters {
  search?: string;
  ville?: string;
}

export interface TransactionFilters {
  status?: string;
  currency?: string;
  clientId?: string;
  modePaiement?: string;
  dateFrom?: string;
  dateTo?: string;
  minAmount?: string;
  maxAmount?: string;
}

export interface CreateClientData {
  nom: string;
  telephone: string;
  ville: string;
}

export interface CreateTransactionData {
  client_id: string;
  montant: number;
  devise: string;
  motif: string;
  mode_paiement: string;
  date_paiement?: string;
  statut?: string;
}

export interface UpdateTransactionData {
  client_id?: string;
  montant?: number;
  devise?: string;
  motif?: string;
  mode_paiement?: string;
  date_paiement?: string;
  statut?: string;
  valide_par?: string;
  date_validation?: string;
  taux_usd_cny?: number;
  taux_usd_cdf?: number;
  montant_cny?: number;
  frais?: number;
  benefice?: number;
}

export interface ExchangeRates {
  usdToCny: number;
  usdToCdf: number;
  lastUpdated?: string;
}

export interface Fees {
  transfert: number;
  commande: number;
  partenaire: number;
}

// Facture types
export interface Facture {
  id: string;
  facture_number: string;
  type: 'devis' | 'facture';
  statut: 'brouillon' | 'en_attente' | 'validee' | 'annulee';
  client_id: string;
  date_emission: string;
  date_validation?: string;
  valide_par?: string;
  mode_livraison: 'aerien' | 'maritime';
  devise: 'USD' | 'CDF';
  shipping_fee: number;
  subtotal: number;
  total_poids: number;
  frais_transport_douane: number;
  total_general: number;
  conditions_vente?: string;
  notes?: string;
  informations_bancaires?: string;
  created_by?: string;
  created_at: string;
  updated_at?: string;
  client?: Client;
  clients?: Client;
  items?: FactureItem[];
}

export interface FactureItem {
  id?: string;
  facture_id?: string;
  numero_ligne: number;
  image_url?: string;
  product_url?: string;
  quantite: number;
  description: string;
  prix_unitaire: number;
  poids: number;
  montant_total: number;
  created_at?: string;
  tempId?: string; // For temporary items before saving
}

export interface CreateFactureData {
  client_id: string;
  type: 'devis' | 'facture';
  mode_livraison: 'aerien' | 'maritime';
  devise: 'USD' | 'CDF';
  date_emission: string;
  statut?: 'brouillon' | 'en_attente' | 'validee' | 'annulee';
  conditions_vente?: string;
  notes?: string;
  informations_bancaires?: string;
  items: Omit<FactureItem, 'id' | 'facture_id' | 'created_at'>[];
  created_by?: string;
}

export interface UpdateFactureData {
  client_id?: string;
  mode_livraison?: 'aerien' | 'maritime';
  devise?: 'USD' | 'CDF';
  date_emission?: string;
  statut?: 'brouillon' | 'en_attente' | 'validee' | 'annulee';
  conditions_vente?: string;
  notes?: string;
  informations_bancaires?: string;
  items?: Omit<FactureItem, 'id' | 'facture_id' | 'created_at'>[];
}

export interface FactureFilters {
  type?: 'devis' | 'facture';
  statut?: string;
  clientId?: string;
  dateFrom?: string;
  dateTo?: string;
  modeLivraison?: 'aerien' | 'maritime';
}

// Permissions types
export interface UserPermission {
  id: string;
  user_id: string;
  module: ModuleType;
  can_read: boolean;
  can_create: boolean;
  can_update: boolean;
  can_delete: boolean;
  created_at: string;
  updated_at: string;
}

export type ModuleType = 'clients' | 'transactions' | 'settings' | 'payment_methods' | 'activity_logs' | 'factures' | 'exchange_rates' | 'transaction_fees';

export interface ModuleInfo {
  id: ModuleType;
  name: string;
  description: string;
  icon: string;
  adminOnly: boolean;
}

export interface UserPermissionsMap {
  [module: string]: {
    can_read: boolean;
    can_create: boolean;
    can_update: boolean;
    can_delete: boolean;
  };
}

export interface PermissionRole {
  name: string;
  description: string;
  permissions: {
    [module: string]: {
      can_read: boolean;
      can_create: boolean;
      can_update: boolean;
      can_delete: boolean;
    };
  };
}

// Rôles prédéfinis
export const PREDEFINED_ROLES: PermissionRole[] = [
  {
    name: 'admin',
    description: 'Administrateur - Accès complet à tout',
    permissions: {
      clients: { can_read: true, can_create: true, can_update: true, can_delete: true },
      transactions: { can_read: true, can_create: true, can_update: true, can_delete: true },
      settings: { can_read: true, can_create: true, can_update: true, can_delete: true },
      payment_methods: { can_read: true, can_create: true, can_update: true, can_delete: true },
      activity_logs: { can_read: true, can_create: false, can_update: false, can_delete: false },
      factures: { can_read: true, can_create: true, can_update: true, can_delete: true },
      exchange_rates: { can_read: true, can_create: true, can_update: true, can_delete: true },
      transaction_fees: { can_read: true, can_create: true, can_update: true, can_delete: true }
    }
  },
  {
    name: 'operateur',
    description: 'Opérateur - Gestion quotidienne limitée',
    permissions: {
      clients: { can_read: true, can_create: true, can_update: true, can_delete: false },
      transactions: { can_read: true, can_create: true, can_update: true, can_delete: false },
      settings: { can_read: false, can_create: false, can_update: false, can_delete: false },
      payment_methods: { can_read: true, can_create: false, can_update: false, can_delete: false },
      activity_logs: { can_read: false, can_create: false, can_update: false, can_delete: false },
      factures: { can_read: true, can_create: true, can_update: true, can_delete: false },
      exchange_rates: { can_read: true, can_create: false, can_update: false, can_delete: false },
      transaction_fees: { can_read: true, can_create: false, can_update: false, can_delete: false }
    }
  },
  {
    name: 'lecteur',
    description: 'Lecteur - Accès en lecture seule',
    permissions: {
      clients: { can_read: true, can_create: false, can_update: false, can_delete: false },
      transactions: { can_read: true, can_create: false, can_update: false, can_delete: false },
      settings: { can_read: false, can_create: false, can_update: false, can_delete: false },
      payment_methods: { can_read: true, can_create: false, can_update: false, can_delete: false },
      activity_logs: { can_read: true, can_create: false, can_update: false, can_delete: false },
      factures: { can_read: true, can_create: false, can_update: false, can_delete: false },
      exchange_rates: { can_read: true, can_create: false, can_update: false, can_delete: false },
      transaction_fees: { can_read: true, can_create: false, can_update: false, can_delete: false }
    }
  }
];

// Informations sur les modules
export const MODULES_INFO: ModuleInfo[] = [
  { id: 'clients', name: 'Clients', description: 'Gestion des clients', icon: 'Users', adminOnly: false },
  { id: 'transactions', name: 'Transactions', description: 'Gestion des transactions', icon: 'Receipt', adminOnly: false },
  { id: 'settings', name: 'Paramètres', description: 'Configuration système', icon: 'Settings', adminOnly: true },
  { id: 'payment_methods', name: 'Moyens de paiement', description: 'Modes de paiement', icon: 'CreditCard', adminOnly: true },
  { id: 'activity_logs', name: 'Logs d\'activité', description: 'Historique des actions', icon: 'FileText', adminOnly: true },
  { id: 'factures', name: 'Factures', description: 'Gestion des factures et devis', icon: 'FileText', adminOnly: false },
  { id: 'exchange_rates', name: 'Taux de change', description: 'Configuration des taux', icon: 'DollarSign', adminOnly: true },
  { id: 'transaction_fees', name: 'Frais de transaction', description: 'Configuration des frais', icon: 'Settings', adminOnly: true }
>>>>>>> 81ea8ba9
];<|MERGE_RESOLUTION|>--- conflicted
+++ resolved
@@ -1,677 +1,340 @@
-<<<<<<< HEAD
-// Basic types
-export interface Client {
-  id: string;
-  nom: string;
-  telephone: string;
-  ville: string;
-  total_paye?: number;
-  created_at: string;
-  updated_at?: string;
-  created_by?: string;
-}
-
-export interface Transaction {
-  id: string;
-  client_id: string;
-  date_paiement: string;
-  montant: number;
-  devise: string;
-  motif: string;
-  frais: number;
-  taux_usd_cny: number;
-  taux_usd_cdf: number;
-  montant_cny: number;
-  benefice: number;
-  mode_paiement: string;
-  statut: string;
-  valide_par?: string;
-  date_validation?: string;
-  created_at: string;
-  updated_at?: string;
-  created_by?: string;
-  client?: Client;
-}
-
-export interface Setting {
-  id: string;
-  categorie: string;
-  cle: string;
-  valeur: string;
-  description?: string;
-  created_at: string;
-  updated_at: string;
-}
-
-export interface ActivityLog {
-  id: string;
-  user_id: string;
-  action: string;
-  cible?: string;
-  cible_id?: string;
-  details?: any;
-  date: string;
-  created_at?: string;
-  user?: {
-    id: string;
-    first_name: string;
-    last_name: string;
-    email: string;
-  };
-}
-
-export interface PaymentMethod {
-  id: string;
-  name: string;
-  code: string;
-  is_active: boolean;
-  icon?: string;
-  description?: string;
-  created_at: string;
-  updated_at: string;
-}
-
-export interface UserProfile {
-  id: string;
-  email: string;
-  first_name: string;
-  last_name: string;
-  role: string;
-  avatar_url?: string;
-  phone?: string;
-  is_active: boolean;
-  created_at?: string;
-  updated_at?: string;
-}
-
-export interface PaginatedResponse<T> {
-  data: T[];
-  count: number;
-  page: number;
-  pageSize: number;
-  totalPages: number;
-}
-
-export interface ApiResponse<T = any> {
-  data?: T;
-  error?: string;
-  message?: string;
-}
-
-export interface ClientFilters {
-  search?: string;
-  ville?: string;
-}
-
-export interface TransactionFilters {
-  status?: string;
-  currency?: string;
-  clientId?: string;
-  modePaiement?: string;
-  dateFrom?: string;
-  dateTo?: string;
-  minAmount?: string;
-  maxAmount?: string;
-}
-
-export interface CreateClientData {
-  nom: string;
-  telephone: string;
-  ville: string;
-}
-
-export interface CreateTransactionData {
-  client_id: string;
-  montant: number;
-  devise: string;
-  motif: string;
-  mode_paiement: string;
-  date_paiement?: string;
-  statut?: string;
-}
-
-export interface UpdateTransactionData {
-  client_id?: string;
-  montant?: number;
-  devise?: string;
-  motif?: string;
-  mode_paiement?: string;
-  date_paiement?: string;
-  statut?: string;
-  valide_par?: string;
-  date_validation?: string;
-}
-
-export interface ExchangeRates {
-  usdToCny: number;
-  usdToCdf: number;
-  lastUpdated?: string;
-}
-
-export interface Fees {
-  transfert: number;
-  commande: number;
-  partenaire: number;
-}
-
-// Facture types
-export interface Facture {
-  id: string;
-  facture_number: string;
-  type: 'devis' | 'facture';
-  statut: 'brouillon' | 'en_attente' | 'validee' | 'annulee';
-  client_id: string;
-  date_emission: string;
-  date_validation?: string;
-  valide_par?: string;
-  mode_livraison: 'aerien' | 'maritime';
-  devise: 'USD' | 'CDF';
-  shipping_fee: number;
-  subtotal: number;
-  total_poids: number;
-  frais_transport_douane: number;
-  total_general: number;
-  conditions_vente?: string;
-  notes?: string;
-  informations_bancaires?: string;
-  created_by?: string;
-  created_at: string;
-  updated_at?: string;
-  client?: Client;
-  clients?: Client;
-  items?: FactureItem[];
-}
-
-export interface FactureItem {
-  id?: string;
-  facture_id?: string;
-  numero_ligne: number;
-  image_url?: string;
-  product_url?: string;
-  quantite: number;
-  description: string;
-  prix_unitaire: number;
-  poids: number;
-  montant_total: number;
-  created_at?: string;
-  tempId?: string; // For temporary items before saving
-}
-
-export interface CreateFactureData {
-  client_id: string;
-  type: 'devis' | 'facture';
-  mode_livraison: 'aerien' | 'maritime';
-  devise: 'USD' | 'CDF';
-  date_emission: string;
-  statut?: 'brouillon' | 'en_attente' | 'validee' | 'annulee';
-  conditions_vente?: string;
-  notes?: string;
-  informations_bancaires?: string;
-  items: Omit<FactureItem, 'id' | 'facture_id' | 'created_at'>[];
-  created_by?: string;
-}
-
-export interface UpdateFactureData {
-  client_id?: string;
-  mode_livraison?: 'aerien' | 'maritime';
-  devise?: 'USD' | 'CDF';
-  date_emission?: string;
-  statut?: 'brouillon' | 'en_attente' | 'validee' | 'annulee';
-  conditions_vente?: string;
-  notes?: string;
-  informations_bancaires?: string;
-  items?: Omit<FactureItem, 'id' | 'facture_id' | 'created_at'>[];
-}
-
-export interface FactureFilters {
-  type?: 'devis' | 'facture';
-  statut?: string;
-  clientId?: string;
-  dateFrom?: string;
-  dateTo?: string;
-  modeLivraison?: 'aerien' | 'maritime';
-}
-
-// Permissions types
-export interface UserPermission {
-  id: string;
-  user_id: string;
-  module: ModuleType;
-  can_read: boolean;
-  can_create: boolean;
-  can_update: boolean;
-  can_delete: boolean;
-  created_at: string;
-  updated_at: string;
-}
-
-export type ModuleType = 'clients' | 'transactions' | 'settings' | 'payment_methods' | 'activity_logs' | 'factures' | 'exchange_rates' | 'transaction_fees';
-
-export interface ModuleInfo {
-  id: ModuleType;
-  name: string;
-  description: string;
-  icon: string;
-  adminOnly: boolean;
-}
-
-export interface UserPermissionsMap {
-  [module: string]: {
-    can_read: boolean;
-    can_create: boolean;
-    can_update: boolean;
-    can_delete: boolean;
-  };
-}
-
-export interface PermissionRole {
-  name: string;
-  description: string;
-  permissions: {
-    [module: string]: {
-      can_read: boolean;
-      can_create: boolean;
-      can_update: boolean;
-      can_delete: boolean;
-    };
-  };
-}
-
-// Rôles prédéfinis
-export const PREDEFINED_ROLES: PermissionRole[] = [
-  {
-    name: 'admin',
-    description: 'Administrateur - Accès complet à tout',
-    permissions: {
-      clients: { can_read: true, can_create: true, can_update: true, can_delete: true },
-      transactions: { can_read: true, can_create: true, can_update: true, can_delete: true },
-      settings: { can_read: true, can_create: true, can_update: true, can_delete: true },
-      payment_methods: { can_read: true, can_create: true, can_update: true, can_delete: true },
-      activity_logs: { can_read: true, can_create: false, can_update: false, can_delete: false },
-      factures: { can_read: true, can_create: true, can_update: true, can_delete: true },
-      exchange_rates: { can_read: true, can_create: true, can_update: true, can_delete: true },
-      transaction_fees: { can_read: true, can_create: true, can_update: true, can_delete: true }
-    }
-  },
-  {
-    name: 'operateur',
-    description: 'Opérateur - Gestion quotidienne limitée',
-    permissions: {
-      clients: { can_read: true, can_create: true, can_update: true, can_delete: false },
-      transactions: { can_read: true, can_create: true, can_update: true, can_delete: false },
-      settings: { can_read: false, can_create: false, can_update: false, can_delete: false },
-      payment_methods: { can_read: true, can_create: false, can_update: false, can_delete: false },
-      activity_logs: { can_read: false, can_create: false, can_update: false, can_delete: false },
-      factures: { can_read: true, can_create: true, can_update: true, can_delete: false },
-      exchange_rates: { can_read: true, can_create: false, can_update: false, can_delete: false },
-      transaction_fees: { can_read: true, can_create: false, can_update: false, can_delete: false }
-    }
-  },
-  {
-    name: 'lecteur',
-    description: 'Lecteur - Accès en lecture seule',
-    permissions: {
-      clients: { can_read: true, can_create: false, can_update: false, can_delete: false },
-      transactions: { can_read: true, can_create: false, can_update: false, can_delete: false },
-      settings: { can_read: false, can_create: false, can_update: false, can_delete: false },
-      payment_methods: { can_read: true, can_create: false, can_update: false, can_delete: false },
-      activity_logs: { can_read: true, can_create: false, can_update: false, can_delete: false },
-      factures: { can_read: true, can_create: false, can_update: false, can_delete: false },
-      exchange_rates: { can_read: true, can_create: false, can_update: false, can_delete: false },
-      transaction_fees: { can_read: true, can_create: false, can_update: false, can_delete: false }
-    }
-  }
-];
-
-// Informations sur les modules
-export const MODULES_INFO: ModuleInfo[] = [
-  { id: 'clients', name: 'Clients', description: 'Gestion des clients', icon: 'Users', adminOnly: false },
-  { id: 'transactions', name: 'Transactions', description: 'Gestion des transactions', icon: 'Receipt', adminOnly: false },
-  { id: 'settings', name: 'Paramètres', description: 'Configuration système', icon: 'Settings', adminOnly: true },
-  { id: 'payment_methods', name: 'Moyens de paiement', description: 'Modes de paiement', icon: 'CreditCard', adminOnly: true },
-  { id: 'activity_logs', name: 'Logs d\'activité', description: 'Historique des actions', icon: 'FileText', adminOnly: true },
-  { id: 'factures', name: 'Factures', description: 'Gestion des factures et devis', icon: 'FileText', adminOnly: false },
-  { id: 'exchange_rates', name: 'Taux de change', description: 'Configuration des taux', icon: 'DollarSign', adminOnly: true },
-  { id: 'transaction_fees', name: 'Frais de transaction', description: 'Configuration des frais', icon: 'Settings', adminOnly: true }
-=======
-// Basic types
-export interface Client {
-  id: string;
-  nom: string;
-  telephone: string;
-  ville: string;
-  total_paye?: number;
-  created_at: string;
-  updated_at?: string;
-  created_by?: string;
-}
-
-export interface Transaction {
-  id: string;
-  client_id: string;
-  date_paiement: string;
-  montant: number;
-  devise: string;
-  motif: string;
-  frais: number;
-  taux_usd_cny: number;
-  taux_usd_cdf: number;
-  montant_cny: number;
-  benefice: number;
-  mode_paiement: string;
-  statut: string;
-  valide_par?: string;
-  date_validation?: string;
-  created_at: string;
-  updated_at?: string;
-  created_by?: string;
-  client?: Client;
-}
-
-export interface Setting {
-  id: string;
-  categorie: string;
-  cle: string;
-  valeur: string;
-  description?: string;
-  created_at: string;
-  updated_at: string;
-}
-
-export interface ActivityLog {
-  id: string;
-  user_id: string;
-  action: string;
-  cible?: string;
-  cible_id?: string;
-  details?: any;
-  date: string;
-  created_at?: string;
-  user?: {
-    id: string;
-    first_name: string;
-    last_name: string;
-    email: string;
-  };
-}
-
-export interface PaymentMethod {
-  id: string;
-  name: string;
-  code: string;
-  is_active: boolean;
-  icon?: string;
-  description?: string;
-  created_at: string;
-  updated_at: string;
-}
-
-export interface UserProfile {
-  id: string;
-  email: string;
-  first_name: string;
-  last_name: string;
-  role: string;
-  avatar_url?: string;
-  phone?: string;
-  is_active: boolean;
-  created_at?: string;
-  updated_at?: string;
-}
-
-export interface PaginatedResponse<T> {
-  data: T[];
-  count: number;
-  page: number;
-  pageSize: number;
-  totalPages: number;
-}
-
-export interface ApiResponse<T = any> {
-  data?: T;
-  error?: string;
-  message?: string;
-}
-
-export interface ClientFilters {
-  search?: string;
-  ville?: string;
-}
-
-export interface TransactionFilters {
-  status?: string;
-  currency?: string;
-  clientId?: string;
-  modePaiement?: string;
-  dateFrom?: string;
-  dateTo?: string;
-  minAmount?: string;
-  maxAmount?: string;
-}
-
-export interface CreateClientData {
-  nom: string;
-  telephone: string;
-  ville: string;
-}
-
-export interface CreateTransactionData {
-  client_id: string;
-  montant: number;
-  devise: string;
-  motif: string;
-  mode_paiement: string;
-  date_paiement?: string;
-  statut?: string;
-}
-
-export interface UpdateTransactionData {
-  client_id?: string;
-  montant?: number;
-  devise?: string;
-  motif?: string;
-  mode_paiement?: string;
-  date_paiement?: string;
-  statut?: string;
-  valide_par?: string;
-  date_validation?: string;
-  taux_usd_cny?: number;
-  taux_usd_cdf?: number;
-  montant_cny?: number;
-  frais?: number;
-  benefice?: number;
-}
-
-export interface ExchangeRates {
-  usdToCny: number;
-  usdToCdf: number;
-  lastUpdated?: string;
-}
-
-export interface Fees {
-  transfert: number;
-  commande: number;
-  partenaire: number;
-}
-
-// Facture types
-export interface Facture {
-  id: string;
-  facture_number: string;
-  type: 'devis' | 'facture';
-  statut: 'brouillon' | 'en_attente' | 'validee' | 'annulee';
-  client_id: string;
-  date_emission: string;
-  date_validation?: string;
-  valide_par?: string;
-  mode_livraison: 'aerien' | 'maritime';
-  devise: 'USD' | 'CDF';
-  shipping_fee: number;
-  subtotal: number;
-  total_poids: number;
-  frais_transport_douane: number;
-  total_general: number;
-  conditions_vente?: string;
-  notes?: string;
-  informations_bancaires?: string;
-  created_by?: string;
-  created_at: string;
-  updated_at?: string;
-  client?: Client;
-  clients?: Client;
-  items?: FactureItem[];
-}
-
-export interface FactureItem {
-  id?: string;
-  facture_id?: string;
-  numero_ligne: number;
-  image_url?: string;
-  product_url?: string;
-  quantite: number;
-  description: string;
-  prix_unitaire: number;
-  poids: number;
-  montant_total: number;
-  created_at?: string;
-  tempId?: string; // For temporary items before saving
-}
-
-export interface CreateFactureData {
-  client_id: string;
-  type: 'devis' | 'facture';
-  mode_livraison: 'aerien' | 'maritime';
-  devise: 'USD' | 'CDF';
-  date_emission: string;
-  statut?: 'brouillon' | 'en_attente' | 'validee' | 'annulee';
-  conditions_vente?: string;
-  notes?: string;
-  informations_bancaires?: string;
-  items: Omit<FactureItem, 'id' | 'facture_id' | 'created_at'>[];
-  created_by?: string;
-}
-
-export interface UpdateFactureData {
-  client_id?: string;
-  mode_livraison?: 'aerien' | 'maritime';
-  devise?: 'USD' | 'CDF';
-  date_emission?: string;
-  statut?: 'brouillon' | 'en_attente' | 'validee' | 'annulee';
-  conditions_vente?: string;
-  notes?: string;
-  informations_bancaires?: string;
-  items?: Omit<FactureItem, 'id' | 'facture_id' | 'created_at'>[];
-}
-
-export interface FactureFilters {
-  type?: 'devis' | 'facture';
-  statut?: string;
-  clientId?: string;
-  dateFrom?: string;
-  dateTo?: string;
-  modeLivraison?: 'aerien' | 'maritime';
-}
-
-// Permissions types
-export interface UserPermission {
-  id: string;
-  user_id: string;
-  module: ModuleType;
-  can_read: boolean;
-  can_create: boolean;
-  can_update: boolean;
-  can_delete: boolean;
-  created_at: string;
-  updated_at: string;
-}
-
-export type ModuleType = 'clients' | 'transactions' | 'settings' | 'payment_methods' | 'activity_logs' | 'factures' | 'exchange_rates' | 'transaction_fees';
-
-export interface ModuleInfo {
-  id: ModuleType;
-  name: string;
-  description: string;
-  icon: string;
-  adminOnly: boolean;
-}
-
-export interface UserPermissionsMap {
-  [module: string]: {
-    can_read: boolean;
-    can_create: boolean;
-    can_update: boolean;
-    can_delete: boolean;
-  };
-}
-
-export interface PermissionRole {
-  name: string;
-  description: string;
-  permissions: {
-    [module: string]: {
-      can_read: boolean;
-      can_create: boolean;
-      can_update: boolean;
-      can_delete: boolean;
-    };
-  };
-}
-
-// Rôles prédéfinis
-export const PREDEFINED_ROLES: PermissionRole[] = [
-  {
-    name: 'admin',
-    description: 'Administrateur - Accès complet à tout',
-    permissions: {
-      clients: { can_read: true, can_create: true, can_update: true, can_delete: true },
-      transactions: { can_read: true, can_create: true, can_update: true, can_delete: true },
-      settings: { can_read: true, can_create: true, can_update: true, can_delete: true },
-      payment_methods: { can_read: true, can_create: true, can_update: true, can_delete: true },
-      activity_logs: { can_read: true, can_create: false, can_update: false, can_delete: false },
-      factures: { can_read: true, can_create: true, can_update: true, can_delete: true },
-      exchange_rates: { can_read: true, can_create: true, can_update: true, can_delete: true },
-      transaction_fees: { can_read: true, can_create: true, can_update: true, can_delete: true }
-    }
-  },
-  {
-    name: 'operateur',
-    description: 'Opérateur - Gestion quotidienne limitée',
-    permissions: {
-      clients: { can_read: true, can_create: true, can_update: true, can_delete: false },
-      transactions: { can_read: true, can_create: true, can_update: true, can_delete: false },
-      settings: { can_read: false, can_create: false, can_update: false, can_delete: false },
-      payment_methods: { can_read: true, can_create: false, can_update: false, can_delete: false },
-      activity_logs: { can_read: false, can_create: false, can_update: false, can_delete: false },
-      factures: { can_read: true, can_create: true, can_update: true, can_delete: false },
-      exchange_rates: { can_read: true, can_create: false, can_update: false, can_delete: false },
-      transaction_fees: { can_read: true, can_create: false, can_update: false, can_delete: false }
-    }
-  },
-  {
-    name: 'lecteur',
-    description: 'Lecteur - Accès en lecture seule',
-    permissions: {
-      clients: { can_read: true, can_create: false, can_update: false, can_delete: false },
-      transactions: { can_read: true, can_create: false, can_update: false, can_delete: false },
-      settings: { can_read: false, can_create: false, can_update: false, can_delete: false },
-      payment_methods: { can_read: true, can_create: false, can_update: false, can_delete: false },
-      activity_logs: { can_read: true, can_create: false, can_update: false, can_delete: false },
-      factures: { can_read: true, can_create: false, can_update: false, can_delete: false },
-      exchange_rates: { can_read: true, can_create: false, can_update: false, can_delete: false },
-      transaction_fees: { can_read: true, can_create: false, can_update: false, can_delete: false }
-    }
-  }
-];
-
-// Informations sur les modules
-export const MODULES_INFO: ModuleInfo[] = [
-  { id: 'clients', name: 'Clients', description: 'Gestion des clients', icon: 'Users', adminOnly: false },
-  { id: 'transactions', name: 'Transactions', description: 'Gestion des transactions', icon: 'Receipt', adminOnly: false },
-  { id: 'settings', name: 'Paramètres', description: 'Configuration système', icon: 'Settings', adminOnly: true },
-  { id: 'payment_methods', name: 'Moyens de paiement', description: 'Modes de paiement', icon: 'CreditCard', adminOnly: true },
-  { id: 'activity_logs', name: 'Logs d\'activité', description: 'Historique des actions', icon: 'FileText', adminOnly: true },
-  { id: 'factures', name: 'Factures', description: 'Gestion des factures et devis', icon: 'FileText', adminOnly: false },
-  { id: 'exchange_rates', name: 'Taux de change', description: 'Configuration des taux', icon: 'DollarSign', adminOnly: true },
-  { id: 'transaction_fees', name: 'Frais de transaction', description: 'Configuration des frais', icon: 'Settings', adminOnly: true }
->>>>>>> 81ea8ba9
+// Basic types
+export interface Client {
+  id: string;
+  nom: string;
+  telephone: string;
+  ville: string;
+  total_paye?: number;
+  created_at: string;
+  updated_at?: string;
+  created_by?: string;
+}
+
+export interface Transaction {
+  id: string;
+  client_id: string;
+  date_paiement: string;
+  montant: number;
+  devise: string;
+  motif: string;
+  frais: number;
+  taux_usd_cny: number;
+  taux_usd_cdf: number;
+  montant_cny: number;
+  benefice: number;
+  mode_paiement: string;
+  statut: string;
+  valide_par?: string;
+  date_validation?: string;
+  created_at: string;
+  updated_at?: string;
+  created_by?: string;
+  client?: Client;
+}
+
+export interface Setting {
+  id: string;
+  categorie: string;
+  cle: string;
+  valeur: string;
+  description?: string;
+  created_at: string;
+  updated_at: string;
+}
+
+export interface ActivityLog {
+  id: string;
+  user_id: string;
+  action: string;
+  cible?: string;
+  cible_id?: string;
+  details?: any;
+  date: string;
+  created_at?: string;
+  user?: {
+    id: string;
+    first_name: string;
+    last_name: string;
+    email: string;
+  };
+}
+
+export interface PaymentMethod {
+  id: string;
+  name: string;
+  code: string;
+  is_active: boolean;
+  icon?: string;
+  description?: string;
+  created_at: string;
+  updated_at: string;
+}
+
+export interface UserProfile {
+  id: string;
+  email: string;
+  first_name: string;
+  last_name: string;
+  role: string;
+  avatar_url?: string;
+  phone?: string;
+  is_active: boolean;
+  created_at?: string;
+  updated_at?: string;
+}
+
+export interface PaginatedResponse<T> {
+  data: T[];
+  count: number;
+  page: number;
+  pageSize: number;
+  totalPages: number;
+}
+
+export interface ApiResponse<T = any> {
+  data?: T;
+  error?: string;
+  message?: string;
+}
+
+export interface ClientFilters {
+  search?: string;
+  ville?: string;
+}
+
+export interface TransactionFilters {
+  status?: string;
+  currency?: string;
+  clientId?: string;
+  modePaiement?: string;
+  dateFrom?: string;
+  dateTo?: string;
+  minAmount?: string;
+  maxAmount?: string;
+}
+
+export interface CreateClientData {
+  nom: string;
+  telephone: string;
+  ville: string;
+}
+
+export interface CreateTransactionData {
+  client_id: string;
+  montant: number;
+  devise: string;
+  motif: string;
+  mode_paiement: string;
+  date_paiement?: string;
+  statut?: string;
+}
+
+export interface UpdateTransactionData {
+  client_id?: string;
+  montant?: number;
+  devise?: string;
+  motif?: string;
+  mode_paiement?: string;
+  date_paiement?: string;
+  statut?: string;
+  valide_par?: string;
+  date_validation?: string;
+  taux_usd_cny?: number;
+  taux_usd_cdf?: number;
+  montant_cny?: number;
+  frais?: number;
+  benefice?: number;
+}
+
+export interface ExchangeRates {
+  usdToCny: number;
+  usdToCdf: number;
+  lastUpdated?: string;
+}
+
+export interface Fees {
+  transfert: number;
+  commande: number;
+  partenaire: number;
+}
+
+// Facture types
+export interface Facture {
+  id: string;
+  facture_number: string;
+  type: 'devis' | 'facture';
+  statut: 'brouillon' | 'en_attente' | 'validee' | 'annulee';
+  client_id: string;
+  date_emission: string;
+  date_validation?: string;
+  valide_par?: string;
+  mode_livraison: 'aerien' | 'maritime';
+  devise: 'USD' | 'CDF';
+  shipping_fee: number;
+  subtotal: number;
+  total_poids: number;
+  frais_transport_douane: number;
+  total_general: number;
+  conditions_vente?: string;
+  notes?: string;
+  informations_bancaires?: string;
+  created_by?: string;
+  created_at: string;
+  updated_at?: string;
+  client?: Client;
+  clients?: Client;
+  items?: FactureItem[];
+}
+
+export interface FactureItem {
+  id?: string;
+  facture_id?: string;
+  numero_ligne: number;
+  image_url?: string;
+  product_url?: string;
+  quantite: number;
+  description: string;
+  prix_unitaire: number;
+  poids: number;
+  montant_total: number;
+  created_at?: string;
+  tempId?: string; // For temporary items before saving
+}
+
+export interface CreateFactureData {
+  client_id: string;
+  type: 'devis' | 'facture';
+  mode_livraison: 'aerien' | 'maritime';
+  devise: 'USD' | 'CDF';
+  date_emission: string;
+  statut?: 'brouillon' | 'en_attente' | 'validee' | 'annulee';
+  conditions_vente?: string;
+  notes?: string;
+  informations_bancaires?: string;
+  items: Omit<FactureItem, 'id' | 'facture_id' | 'created_at'>[];
+  created_by?: string;
+}
+
+export interface UpdateFactureData {
+  client_id?: string;
+  mode_livraison?: 'aerien' | 'maritime';
+  devise?: 'USD' | 'CDF';
+  date_emission?: string;
+  statut?: 'brouillon' | 'en_attente' | 'validee' | 'annulee';
+  conditions_vente?: string;
+  notes?: string;
+  informations_bancaires?: string;
+  items?: Omit<FactureItem, 'id' | 'facture_id' | 'created_at'>[];
+}
+
+export interface FactureFilters {
+  type?: 'devis' | 'facture';
+  statut?: string;
+  clientId?: string;
+  dateFrom?: string;
+  dateTo?: string;
+  modeLivraison?: 'aerien' | 'maritime';
+}
+
+// Permissions types
+export interface UserPermission {
+  id: string;
+  user_id: string;
+  module: ModuleType;
+  can_read: boolean;
+  can_create: boolean;
+  can_update: boolean;
+  can_delete: boolean;
+  created_at: string;
+  updated_at: string;
+}
+
+export type ModuleType = 'clients' | 'transactions' | 'settings' | 'payment_methods' | 'activity_logs' | 'factures' | 'exchange_rates' | 'transaction_fees';
+
+export interface ModuleInfo {
+  id: ModuleType;
+  name: string;
+  description: string;
+  icon: string;
+  adminOnly: boolean;
+}
+
+export interface UserPermissionsMap {
+  [module: string]: {
+    can_read: boolean;
+    can_create: boolean;
+    can_update: boolean;
+    can_delete: boolean;
+  };
+}
+
+export interface PermissionRole {
+  name: string;
+  description: string;
+  permissions: {
+    [module: string]: {
+      can_read: boolean;
+      can_create: boolean;
+      can_update: boolean;
+      can_delete: boolean;
+    };
+  };
+}
+
+// Rôles prédéfinis
+export const PREDEFINED_ROLES: PermissionRole[] = [
+  {
+    name: 'admin',
+    description: 'Administrateur - Accès complet à tout',
+    permissions: {
+      clients: { can_read: true, can_create: true, can_update: true, can_delete: true },
+      transactions: { can_read: true, can_create: true, can_update: true, can_delete: true },
+      settings: { can_read: true, can_create: true, can_update: true, can_delete: true },
+      payment_methods: { can_read: true, can_create: true, can_update: true, can_delete: true },
+      activity_logs: { can_read: true, can_create: false, can_update: false, can_delete: false },
+      factures: { can_read: true, can_create: true, can_update: true, can_delete: true },
+      exchange_rates: { can_read: true, can_create: true, can_update: true, can_delete: true },
+      transaction_fees: { can_read: true, can_create: true, can_update: true, can_delete: true }
+    }
+  },
+  {
+    name: 'operateur',
+    description: 'Opérateur - Gestion quotidienne limitée',
+    permissions: {
+      clients: { can_read: true, can_create: true, can_update: true, can_delete: false },
+      transactions: { can_read: true, can_create: true, can_update: true, can_delete: false },
+      settings: { can_read: false, can_create: false, can_update: false, can_delete: false },
+      payment_methods: { can_read: true, can_create: false, can_update: false, can_delete: false },
+      activity_logs: { can_read: false, can_create: false, can_update: false, can_delete: false },
+      factures: { can_read: true, can_create: true, can_update: true, can_delete: false },
+      exchange_rates: { can_read: true, can_create: false, can_update: false, can_delete: false },
+      transaction_fees: { can_read: true, can_create: false, can_update: false, can_delete: false }
+    }
+  },
+  {
+    name: 'lecteur',
+    description: 'Lecteur - Accès en lecture seule',
+    permissions: {
+      clients: { can_read: true, can_create: false, can_update: false, can_delete: false },
+      transactions: { can_read: true, can_create: false, can_update: false, can_delete: false },
+      settings: { can_read: false, can_create: false, can_update: false, can_delete: false },
+      payment_methods: { can_read: true, can_create: false, can_update: false, can_delete: false },
+      activity_logs: { can_read: true, can_create: false, can_update: false, can_delete: false },
+      factures: { can_read: true, can_create: false, can_update: false, can_delete: false },
+      exchange_rates: { can_read: true, can_create: false, can_update: false, can_delete: false },
+      transaction_fees: { can_read: true, can_create: false, can_update: false, can_delete: false }
+    }
+  }
+];
+
+// Informations sur les modules
+export const MODULES_INFO: ModuleInfo[] = [
+  { id: 'clients', name: 'Clients', description: 'Gestion des clients', icon: 'Users', adminOnly: false },
+  { id: 'transactions', name: 'Transactions', description: 'Gestion des transactions', icon: 'Receipt', adminOnly: false },
+  { id: 'settings', name: 'Paramètres', description: 'Configuration système', icon: 'Settings', adminOnly: true },
+  { id: 'payment_methods', name: 'Moyens de paiement', description: 'Modes de paiement', icon: 'CreditCard', adminOnly: true },
+  { id: 'activity_logs', name: 'Logs d\'activité', description: 'Historique des actions', icon: 'FileText', adminOnly: true },
+  { id: 'factures', name: 'Factures', description: 'Gestion des factures et devis', icon: 'FileText', adminOnly: false },
+  { id: 'exchange_rates', name: 'Taux de change', description: 'Configuration des taux', icon: 'DollarSign', adminOnly: true },
+  { id: 'transaction_fees', name: 'Frais de transaction', description: 'Configuration des frais', icon: 'Settings', adminOnly: true }
 ];